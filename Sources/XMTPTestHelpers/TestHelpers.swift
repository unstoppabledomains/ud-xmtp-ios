//
//  TestHelpers.swift
//
//
//  Created by Pat Nakajima on 12/6/22.
//

#if canImport(XCTest)
import Combine
import XCTest
@testable import XMTP
<<<<<<< HEAD
import XMTPProto
import XMTPRust
=======

>>>>>>> ed843e9a

public struct FakeWallet: SigningKey {
	public static func generate() throws -> FakeWallet {
		let key = try PrivateKey.generate()
		return FakeWallet(key)
	}

	public var address: String {
		key.walletAddress
	}

	public func sign(_ data: Data) async throws -> XMTP.Signature {
		let signature = try await key.sign(data)
		return signature
	}

	public func sign(message: String) async throws -> XMTP.Signature {
		let signature = try await key.sign(message: message)
		return signature
	}

	public var key: PrivateKey

	public init(_ key: PrivateKey) {
		self.key = key
	}
}

enum FakeApiClientError: String, Error {
	case noResponses, queryAssertionFailure
}

class FakeStreamHolder: ObservableObject {
	@Published var envelope: XMTP.Envelope?

	func send(envelope: XMTP.Envelope) {
		self.envelope = envelope
	}
}

@available(iOS 15, *)
public class FakeApiClient: ApiClient {
	public func envelopes(topic: String, pagination: XMTP.Pagination?) async throws -> [XMTP.Envelope] {
		try await query(topic: topic, pagination: pagination).envelopes
	}

	public var environment: XMTPEnvironment
	public var authToken: String = ""
	private var responses: [String: [XMTP.Envelope]] = [:]
	private var stream = FakeStreamHolder()
	public var published: [XMTP.Envelope] = []
	var cancellable: AnyCancellable?
	var forbiddingQueries = false

	deinit {
		cancellable?.cancel()
	}

	public func assertNoPublish(callback: () async throws -> Void) async throws {
		let oldCount = published.count
		try await callback()
		// swiftlint:disable no_optional_try
		XCTAssertEqual(oldCount, published.count, "Published messages: \(String(describing: try? published[oldCount - 1 ..< published.count].map { try $0.jsonString() }))")
		// swiftlint:enable no_optional_try
	}

	public func assertNoQuery(callback: () async throws -> Void) async throws {
		forbiddingQueries = true
		try await callback()
		forbiddingQueries = false
	}

	public func register(message: [XMTP.Envelope], for topic: Topic) {
		var responsesForTopic = responses[topic.description] ?? []
		responsesForTopic.append(contentsOf: message)
		responses[topic.description] = responsesForTopic
	}

	public init() {
		environment = .local
	}

	public func send(envelope: XMTP.Envelope) {
		stream.send(envelope: envelope)
	}

	public func findPublishedEnvelope(_ topic: Topic) -> XMTP.Envelope? {
		return findPublishedEnvelope(topic.description)
	}

	public func findPublishedEnvelope(_ topic: String) -> XMTP.Envelope? {
		for envelope in published.reversed() {
			if envelope.contentTopic == topic.description {
				return envelope
			}
		}

		return nil
	}

	// MARK: ApiClient conformance

	public required init(environment: XMTP.XMTPEnvironment, secure _: Bool, rustClient _: XMTPRust.RustClient) throws {
		self.environment = environment
	}

	public func subscribe(topics: [String]) -> AsyncThrowingStream<XMTP.Envelope, Error> {
		AsyncThrowingStream { continuation in
			self.cancellable = stream.$envelope.sink(receiveValue: { env in
				if let env, topics.contains(env.contentTopic) {
					continuation.yield(env)
				}
			})
		}
	}

	public func setAuthToken(_ token: String) {
		authToken = token
	}

	public func query(topic: String, pagination: Pagination? = nil, cursor _: Xmtp_MessageApi_V1_Cursor? = nil) async throws -> XMTP.QueryResponse {
		if forbiddingQueries {
			XCTFail("Attempted to query \(topic)")
			throw FakeApiClientError.queryAssertionFailure
		}

		var result: [XMTP.Envelope] = []

		if let response = responses.removeValue(forKey: topic) {
			result.append(contentsOf: response)
		}

		result.append(contentsOf: published.filter { $0.contentTopic == topic }.reversed())

		if let startAt = pagination?.startTime {
			result = result
				.filter { $0.timestampNs < UInt64(startAt.millisecondsSinceEpoch * 1_000_000) }
				.sorted(by: { $0.timestampNs > $1.timestampNs })
		}

		if let endAt = pagination?.endTime {
			result = result
				.filter { $0.timestampNs > UInt64(endAt.millisecondsSinceEpoch * 1_000_000) }
				.sorted(by: { $0.timestampNs < $1.timestampNs })
		}

		if let limit = pagination?.limit {
			if limit == 1 {
				if let first = result.first {
					result = [first]
				} else {
					result = []
				}
			} else {
				let maxBound = min(result.count, limit) - 1

				if maxBound <= 0 {
					result = []
				} else {
					result = Array(result[0 ... maxBound])
				}
			}
		}

		var queryResponse = QueryResponse()
		queryResponse.envelopes = result

		return queryResponse
	}

	public func query(topic: XMTP.Topic, pagination: Pagination? = nil) async throws -> XMTP.QueryResponse {
		return try await query(topic: topic.description, pagination: pagination, cursor: nil)
	}

	public func publish(envelopes: [XMTP.Envelope]) async throws -> XMTP.PublishResponse {
		for envelope in envelopes {
			send(envelope: envelope)
		}

		published.append(contentsOf: envelopes)

		return PublishResponse()
	}
}

@available(iOS 15, *)
public struct Fixtures {
	public var fakeApiClient: FakeApiClient!

	public var alice: PrivateKey!
	public var aliceClient: Client!

	public var bob: PrivateKey!
	public var bobClient: Client!

	init() async throws {
		alice = try PrivateKey.generate()
		bob = try PrivateKey.generate()

		fakeApiClient = FakeApiClient()

		aliceClient = try await Client.create(account: alice, apiClient: fakeApiClient)
		bobClient = try await Client.create(account: bob, apiClient: fakeApiClient)
	}

	public func publishLegacyContact(client: Client) async throws {
		var contactBundle = ContactBundle()
		contactBundle.v1.keyBundle = client.privateKeyBundleV1.toPublicKeyBundle()

		var envelope = Envelope()
		envelope.contentTopic = Topic.contact(client.address).description
		envelope.timestampNs = UInt64(Date().millisecondsSinceEpoch * 1_000_000)
		envelope.message = try contactBundle.serializedData()

		try await client.publish(envelopes: [envelope])
	}
}

public extension XCTestCase {
	@available(iOS 15, *)
	func fixtures() async -> Fixtures {
		// swiftlint:disable force_try
		return try! await Fixtures()
	}
}
#endif<|MERGE_RESOLUTION|>--- conflicted
+++ resolved
@@ -9,12 +9,8 @@
 import Combine
 import XCTest
 @testable import XMTP
-<<<<<<< HEAD
 import XMTPProto
 import XMTPRust
-=======
-
->>>>>>> ed843e9a
 
 public struct FakeWallet: SigningKey {
 	public static func generate() throws -> FakeWallet {

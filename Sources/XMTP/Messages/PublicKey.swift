--- conflicted
+++ resolved
@@ -6,17 +6,14 @@
 //
 
 import Foundation
-<<<<<<< HEAD
-import secp256k1Swift
-=======
->>>>>>> 5f114852
 import XMTPProto
 import XMTPRust
+import web3
 
 typealias PublicKey = Xmtp_MessageContents_PublicKey
 
 enum PublicKeyError: String, Error {
-	case noSignature, invalidPreKey, addressNotFound
+	case noSignature, invalidPreKey, addressNotFound, invalidKeyString
 }
 
 extension PublicKey {
@@ -48,6 +45,16 @@
 
 		timestamp = UInt64(Date().millisecondsSinceEpoch)
 		secp256K1Uncompressed.bytes = data
+	}
+
+	init(_ string: String) throws {
+		self.init()
+
+		guard let bytes = string.web3.bytesFromHex else {
+			throw PublicKeyError.invalidKeyString
+		}
+
+		try self.init(Data(bytes))
 	}
 
 	func recoverWalletSignerPublicKey() throws -> PublicKey {

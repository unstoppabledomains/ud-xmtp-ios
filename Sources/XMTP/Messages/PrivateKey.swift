//
//  PrivateKey.swift
//
//
//  Created by Pat Nakajima on 11/17/22.
//

import Foundation
<<<<<<< HEAD
import secp256k1Swift
=======
>>>>>>> 5f114852
import XMTPProto
import XMTPRust

/// Represents a secp256k1 private key.  ``PrivateKey`` conforms to ``SigningKey`` so you can use it
/// to create a ``Client``.
public typealias PrivateKey = Xmtp_MessageContents_PrivateKey

enum PrivateKeyError: Error {
	case invalidSignatureText, invalidPrefix, invalidSignature
}

extension PrivateKey: SigningKey {
	public var address: String {
		walletAddress
	}

	func matches(_ publicKey: PublicKey) -> Bool {
		do {
			return try self.publicKey.recoverKeySignedPublicKey() == (try publicKey.recoverKeySignedPublicKey())
		} catch {
			return false
		}
	}

	public func sign(_ data: Data) async throws -> Signature {
		let signatureData = try KeyUtil.sign(message: data, with: secp256K1.bytes, hashing: false)
		var signature = Signature()

		signature.ecdsaCompact.bytes = signatureData[0 ..< 64]
		signature.ecdsaCompact.recovery = UInt32(signatureData[64])

		return signature
	}

	public func sign(message: String) async throws -> Signature {
		let digest = try Signature.ethHash(message)

		return try await sign(digest)
	}
}

public extension PrivateKey {
	// Easier conversion from the secp256k1 library's Private keys to our proto type.
	init(_ privateKeyData: Data) throws {
		self.init()
		timestamp = UInt64(Date().millisecondsSinceEpoch)
		secp256K1.bytes = privateKeyData

		let publicData = try KeyUtil.xmtpGeneratePublicKey(from: privateKeyData)
		publicKey.secp256K1Uncompressed.bytes = publicData
		publicKey.timestamp = timestamp
	}

	init(_ signedPrivateKey: SignedPrivateKey) throws {
		self.init()
		timestamp = signedPrivateKey.createdNs / 1_000_000
		secp256K1.bytes = signedPrivateKey.secp256K1.bytes
		publicKey = try PublicKey(signedPrivateKey.publicKey)
	}

	static func generate() throws -> PrivateKey {
		let data = Data(try Crypto.secureRandomBytes(count: 32))
		return try PrivateKey(data)
	}

	internal var walletAddress: String {
		publicKey.walletAddress
	}

	internal func sign(key: UnsignedPublicKey) async throws -> SignedPublicKey {
		let bytes = try key.serializedData()
        let digest = XMTPRust.CoreCrypto.sha256(data: bytes)
		let signature = try await sign(Data(digest.bytes))

		var signedPublicKey = SignedPublicKey()
		signedPublicKey.signature = signature
		signedPublicKey.keyBytes = bytes

		return signedPublicKey
	}
}<|MERGE_RESOLUTION|>--- conflicted
+++ resolved
@@ -6,12 +6,9 @@
 //
 
 import Foundation
-<<<<<<< HEAD
-import secp256k1Swift
-=======
->>>>>>> 5f114852
 import XMTPProto
 import XMTPRust
+import web3
 
 /// Represents a secp256k1 private key.  ``PrivateKey`` conforms to ``SigningKey`` so you can use it
 /// to create a ``Client``.
@@ -58,7 +55,7 @@
 		timestamp = UInt64(Date().millisecondsSinceEpoch)
 		secp256K1.bytes = privateKeyData
 
-		let publicData = try KeyUtil.xmtpGeneratePublicKey(from: privateKeyData)
+		let publicData = try KeyUtil.generatePublicKey(from: privateKeyData)
 		publicKey.secp256K1Uncompressed.bytes = publicData
 		publicKey.timestamp = timestamp
 	}
@@ -82,7 +79,7 @@
 	internal func sign(key: UnsignedPublicKey) async throws -> SignedPublicKey {
 		let bytes = try key.serializedData()
         let digest = XMTPRust.CoreCrypto.sha256(data: bytes)
-		let signature = try await sign(Data(digest.bytes))
+		let signature = try await sign(digest)
 
 		var signedPublicKey = SignedPublicKey()
 		signedPublicKey.signature = signature

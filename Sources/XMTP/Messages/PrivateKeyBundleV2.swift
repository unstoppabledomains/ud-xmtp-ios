--- conflicted
+++ resolved
@@ -6,11 +6,7 @@
 //
 
 import Foundation
-<<<<<<< HEAD
-import secp256k1Swift
-=======
 import XMTPRust
->>>>>>> 5f114852
 import XMTPProto
 
 public typealias PrivateKeyBundleV2 = Xmtp_MessageContents_PrivateKeyBundleV2
@@ -39,15 +35,7 @@
 	}
 
 	func sharedSecret(private privateData: Data, public publicData: Data) throws -> Data {
-<<<<<<< HEAD
-		let publicKey = try secp256k1.Signing.PublicKey(rawRepresentation: publicData.bytes, format: .uncompressed)
-
-		let sharedSecret = try publicKey.multiply(privateData.bytes, format: .uncompressed)
-
-		return sharedSecret.rawRepresentation
-=======
-        return try XMTPRust.CoreCrypto.diffie_hellman_k256(privateKeyBytes: privateData, publicKeyBytes: publicData)
->>>>>>> 5f114852
+    return try XMTPRust.CoreCrypto.diffie_hellman_k256(privateKeyBytes: privateData, publicKeyBytes: publicData)
 	}
 
 	func findPreKey(_ myPreKey: SignedPublicKey) throws -> SignedPrivateKey {

//
//  Signature.swift
//
//
//  Created by Pat Nakajima on 11/17/22.
//

import Foundation
<<<<<<< HEAD
import secp256k1Swift
=======
import XMTPRust
>>>>>>> 5f114852
import XMTPProto

/// Represents a secp256k1 compact recoverable signature.
public typealias Signature = Xmtp_MessageContents_Signature

enum SignatureError: Error {
	case invalidMessage
}

public extension Signature {
	/// Generate Ethereum personal signature text from a message
	static func ethPersonalMessage(_ message: String) throws -> Data {
		let prefix = "\u{19}Ethereum Signed Message:\n\(message.count)"

		guard var data = prefix.data(using: .ascii) else {
			throw PrivateKeyError.invalidPrefix
		}

		guard let messageData = message.data(using: .utf8) else {
			throw SignatureError.invalidMessage
		}

		data.append(messageData)

		return data
	}
}

extension Signature {
	static func ethHash(_ message: String) throws -> Data {
		let data = try ethPersonalMessage(message)

		return Util.keccak256(data)
	}

	static func createIdentityText(key: Data) -> String {
		return (
			"XMTP : Create Identity\n" +
				"\(key.toHex)\n" +
				"\n" +
				"For more info: https://xmtp.org/signatures/"
		)
	}

	static func enableIdentityText(key: Data) -> String {
		return (
			"XMTP : Enable Identity\n" +
				"\(key.toHex)\n" +
				"\n" +
				"For more info: https://xmtp.org/signatures/"
		)
	}

	public init(bytes: Data, recovery: Int) {
		self.init()
		ecdsaCompact.bytes = bytes
		ecdsaCompact.recovery = UInt32(recovery)
	}

	var rawData: Data {
		switch union {
		case let .ecdsaCompact(ecdsa):
			return ecdsa.bytes + [UInt8(Int(ecdsa.recovery))]
		case let .walletEcdsaCompact(ecdsa):
			return ecdsa.bytes + [UInt8(Int(ecdsa.recovery))]
		case .none:
			return Data()
		}
	}

	var rawDataWithNormalizedRecovery: Data {
		var data = rawData

		if data[64] == 0 {
			data[64] = 27
		} else if data[64] == 1 {
			data[64] = 28
		}

		return data
	}

	mutating func ensureWalletSignature() {
		switch union {
		case let .ecdsaCompact(ecdsa):
			var walletEcdsa = Signature.WalletECDSACompact()
			walletEcdsa.bytes = ecdsa.bytes
			walletEcdsa.recovery = ecdsa.recovery
			walletEcdsaCompact = walletEcdsa
			union = .walletEcdsaCompact(walletEcdsa)
		case .walletEcdsaCompact(_), .none:
			return
		}
	}

<<<<<<< HEAD
	func verify(signedBy: PublicKey, digest: Data) throws -> Bool {
		let recoverySignature = try secp256k1.Recovery.ECDSASignature(compactRepresentation: ecdsaCompact.bytes.bytes, recoveryId: Int32(ecdsaCompact.recovery))
		let ecdsaSignature = try recoverySignature.normalize
		let signingKey = try secp256k1.Signing.PublicKey(rawRepresentation: signedBy.secp256K1Uncompressed.bytes.bytes, format: .uncompressed)

		return signingKey.ecdsa.isValidSignature(ecdsaSignature, for: digest)
	}

	func verify(signedBy: PublicKey, digest: any Digest) throws -> Bool {
		let recoverySignature = try secp256k1.Recovery.ECDSASignature(compactRepresentation: ecdsaCompact.bytes, recoveryId: Int32(ecdsaCompact.recovery))
		let ecdsaSignature = try recoverySignature.normalize
		let signingKey = try secp256k1.Signing.PublicKey(rawRepresentation: signedBy.secp256K1Uncompressed.bytes, format: .uncompressed)

		return signingKey.ecdsa.isValidSignature(ecdsaSignature, for: digest)
	}
=======
    func verify(signedBy: PublicKey, digest: Data) throws -> Bool {
        //		let recoverySignature = try secp256k1.Recovery.ECDSASignature(compactRepresentation: ecdsaCompact.bytes, recoveryId: Int32(ecdsaCompact.recovery))
        //		let ecdsaSignature = try recoverySignature.normalize
        //		let signingKey = try secp256k1.Signing.PublicKey(rawRepresentation: signedBy.secp256K1Uncompressed.bytes, format: .uncompressed)
        //
        //		return signingKey.ecdsa.isValidSignature(ecdsaSignature, for: digest)
        // NOTE: it says "digest" in this function header but really it's the message. The verify_k256_sha256 function does
        // the additional sha256 operation to convert the message into 32 bytes.
        return try XMTPRust.CoreCrypto.verify_k256_sha256(publicKeyBytes: signedBy.secp256K1Uncompressed.bytes, message: digest, signature: ecdsaCompact.bytes, recoveryId: UInt8(ecdsaCompact.recovery))
    }
>>>>>>> 5f114852
}

extension Signature: Codable {
	enum CodingKeys: CodingKey {
		case rawData
	}

	public func encode(to encoder: Encoder) throws {
		var container = encoder.container(keyedBy: CodingKeys.self)

		try container.encode(rawData, forKey: .rawData)
	}

	public init(from decoder: Decoder) throws {
		self.init()

		let container = try decoder.container(keyedBy: CodingKeys.self)
		let rawData = try container.decode(Data.self, forKey: .rawData)

		ecdsaCompact.bytes = rawData[0 ..< 64]
		ecdsaCompact.recovery = UInt32(rawData[64])
	}
}<|MERGE_RESOLUTION|>--- conflicted
+++ resolved
@@ -6,11 +6,7 @@
 //
 
 import Foundation
-<<<<<<< HEAD
-import secp256k1Swift
-=======
 import XMTPRust
->>>>>>> 5f114852
 import XMTPProto
 
 /// Represents a secp256k1 compact recoverable signature.
@@ -106,34 +102,16 @@
 		}
 	}
 
-<<<<<<< HEAD
 	func verify(signedBy: PublicKey, digest: Data) throws -> Bool {
-		let recoverySignature = try secp256k1.Recovery.ECDSASignature(compactRepresentation: ecdsaCompact.bytes.bytes, recoveryId: Int32(ecdsaCompact.recovery))
-		let ecdsaSignature = try recoverySignature.normalize
-		let signingKey = try secp256k1.Signing.PublicKey(rawRepresentation: signedBy.secp256K1Uncompressed.bytes.bytes, format: .uncompressed)
-
-		return signingKey.ecdsa.isValidSignature(ecdsaSignature, for: digest)
+			//		let recoverySignature = try secp256k1.Recovery.ECDSASignature(compactRepresentation: ecdsaCompact.bytes, recoveryId: Int32(ecdsaCompact.recovery))
+			//		let ecdsaSignature = try recoverySignature.normalize
+			//		let signingKey = try secp256k1.Signing.PublicKey(rawRepresentation: signedBy.secp256K1Uncompressed.bytes, format: .uncompressed)
+			//
+			//		return signingKey.ecdsa.isValidSignature(ecdsaSignature, for: digest)
+			// NOTE: it says "digest" in this function header but really it's the message. The verify_k256_sha256 function does
+			// the additional sha256 operation to convert the message into 32 bytes.
+			return try XMTPRust.CoreCrypto.verify_k256_sha256(publicKeyBytes: signedBy.secp256K1Uncompressed.bytes, message: digest, signature: ecdsaCompact.bytes, recoveryId: UInt8(ecdsaCompact.recovery))
 	}
-
-	func verify(signedBy: PublicKey, digest: any Digest) throws -> Bool {
-		let recoverySignature = try secp256k1.Recovery.ECDSASignature(compactRepresentation: ecdsaCompact.bytes, recoveryId: Int32(ecdsaCompact.recovery))
-		let ecdsaSignature = try recoverySignature.normalize
-		let signingKey = try secp256k1.Signing.PublicKey(rawRepresentation: signedBy.secp256K1Uncompressed.bytes, format: .uncompressed)
-
-		return signingKey.ecdsa.isValidSignature(ecdsaSignature, for: digest)
-	}
-=======
-    func verify(signedBy: PublicKey, digest: Data) throws -> Bool {
-        //		let recoverySignature = try secp256k1.Recovery.ECDSASignature(compactRepresentation: ecdsaCompact.bytes, recoveryId: Int32(ecdsaCompact.recovery))
-        //		let ecdsaSignature = try recoverySignature.normalize
-        //		let signingKey = try secp256k1.Signing.PublicKey(rawRepresentation: signedBy.secp256K1Uncompressed.bytes, format: .uncompressed)
-        //
-        //		return signingKey.ecdsa.isValidSignature(ecdsaSignature, for: digest)
-        // NOTE: it says "digest" in this function header but really it's the message. The verify_k256_sha256 function does
-        // the additional sha256 operation to convert the message into 32 bytes.
-        return try XMTPRust.CoreCrypto.verify_k256_sha256(publicKeyBytes: signedBy.secp256K1Uncompressed.bytes, message: digest, signature: ecdsaCompact.bytes, recoveryId: UInt8(ecdsaCompact.recovery))
-    }
->>>>>>> 5f114852
 }
 
 extension Signature: Codable {

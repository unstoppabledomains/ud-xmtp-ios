--- conflicted
+++ resolved
@@ -6,10 +6,6 @@
 //
 
 import Foundation
-<<<<<<< HEAD
-import secp256k1Swift
-=======
->>>>>>> 5f114852
 import XMTPProto
 
 public typealias SignedPrivateKey = Xmtp_MessageContents_SignedPrivateKey

//
//  SignedPublicKey.swift
//
//
//  Created by Pat Nakajima on 11/17/22.
//

import CryptoKit
import Foundation
<<<<<<< HEAD
import secp256k1Swift
=======
>>>>>>> 5f114852
import XMTPProto

typealias SignedPublicKey = Xmtp_MessageContents_SignedPublicKey

extension SignedPublicKey {
	static func fromLegacy(_ legacyKey: PublicKey, signedByWallet _: Bool? = false) -> SignedPublicKey {
		var signedPublicKey = SignedPublicKey()

		var publicKey = PublicKey()
		publicKey.secp256K1Uncompressed = legacyKey.secp256K1Uncompressed
		publicKey.timestamp = legacyKey.timestamp

		// swiftlint:disable force_try
		signedPublicKey.keyBytes = try! publicKey.serializedData()
		// swiftlint:enable force_try
		signedPublicKey.signature = legacyKey.signature

		return signedPublicKey
	}

	init(_ publicKey: PublicKey, signature: Signature) throws {
		self.init()
		self.signature = signature

		var unsignedKey = PublicKey()
		unsignedKey.timestamp = publicKey.timestamp
		unsignedKey.secp256K1Uncompressed.bytes = publicKey.secp256K1Uncompressed.bytes

		keyBytes = try unsignedKey.serializedData()
	}

	var secp256K1Uncompressed: PublicKey.Secp256k1Uncompressed {
		// swiftlint:disable force_try
		let key = try! PublicKey(serializedData: keyBytes)
		// swiftlint:enable force_try
		return key.secp256K1Uncompressed
	}

	func verify(key: SignedPublicKey) throws -> Bool {
		if !key.hasSignature {
			return false
		}

		return try signature.verify(signedBy: try PublicKey(key), digest: key.keyBytes)
	}

	func recoverKeySignedPublicKey() throws -> PublicKey {
		let publicKey = try PublicKey(self)

		// We don't want to include the signature in the key bytes
		var slimKey = PublicKey()
		slimKey.secp256K1Uncompressed.bytes = secp256K1Uncompressed.bytes
		slimKey.timestamp = publicKey.timestamp
		let bytesToSign = try slimKey.serializedData()

		let pubKeyData = try KeyUtil.recoverPublicKey(message: Data(SHA256.hash(data: bytesToSign)), signature: publicKey.signature.rawData)
		return try PublicKey(pubKeyData)
	}

	func recoverWalletSignerPublicKey() throws -> PublicKey {
		let sigText = Signature.createIdentityText(key: keyBytes)
		let sigHash = try Signature.ethHash(sigText)

		let pubKeyData = try KeyUtil.recoverPublicKey(message: sigHash, signature: signature.rawData)

		return try PublicKey(pubKeyData)
	}
}

extension SignedPublicKey: Codable {
	enum CodingKeys: CodingKey {
		case keyBytes, signature
	}

	public func encode(to encoder: Encoder) throws {
		var container = encoder.container(keyedBy: CodingKeys.self)

		try container.encode(keyBytes, forKey: .keyBytes)
		try container.encode(signature, forKey: .signature)
	}

	public init(from decoder: Decoder) throws {
		self.init()

		let container = try decoder.container(keyedBy: CodingKeys.self)

		keyBytes = try container.decode(Data.self, forKey: .keyBytes)
		signature = try container.decode(Signature.self, forKey: .signature)
	}
}<|MERGE_RESOLUTION|>--- conflicted
+++ resolved
@@ -7,11 +7,8 @@
 
 import CryptoKit
 import Foundation
-<<<<<<< HEAD
-import secp256k1Swift
-=======
->>>>>>> 5f114852
 import XMTPProto
+import web3
 
 typealias SignedPublicKey = Xmtp_MessageContents_SignedPublicKey
 

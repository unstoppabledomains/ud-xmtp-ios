//
//  SigningKey.swift
//
//
//  Created by Pat Nakajima on 11/17/22.
//

import Foundation
<<<<<<< HEAD
import secp256k1Swift
=======
>>>>>>> 5f114852

/// Defines a type that is used by a ``Client`` to sign keys and messages.
///
/// You can use ``Account`` for an easier WalletConnect flow, or ``PrivateKey``
/// for quick key generation.
///
/// > Tip: You can make your own object that conforms to ``SigningKey`` if you want to
/// handle key management yourself.
public protocol SigningKey {
	/// A wallet address for this key
	var address: String { get }

	/// Sign the data and return a secp256k1 compact recoverable signature.
	func sign(_ data: Data) async throws -> Signature

	/// Pass a personal Ethereum signed message string text to be signed, returning
	/// a secp256k1 compact recoverable signature. You can use ``Signature.ethPersonalMessage`` to generate this text.
	func sign(message: String) async throws -> Signature
}

extension SigningKey {
	func createIdentity(_ identity: PrivateKey) async throws -> AuthorizedIdentity {
		var slimKey = PublicKey()
		slimKey.timestamp = UInt64(Date().millisecondsSinceEpoch)
		slimKey.secp256K1Uncompressed = identity.publicKey.secp256K1Uncompressed

		let signatureText = Signature.createIdentityText(key: try slimKey.serializedData())
		let signature = try await sign(message: signatureText)

		let digest = try Signature.ethHash(signatureText)
		let recoveredKey = try KeyUtil.recoverPublicKey(message: digest, signature: signature.rawData)
		let address = KeyUtil.generateAddress(from: recoveredKey).toChecksumAddress()

		var authorized = PublicKey()
		authorized.secp256K1Uncompressed = slimKey.secp256K1Uncompressed
		authorized.timestamp = slimKey.timestamp
		authorized.signature = signature

		return AuthorizedIdentity(address: address, authorized: authorized, identity: identity)
	}
}<|MERGE_RESOLUTION|>--- conflicted
+++ resolved
@@ -6,10 +6,7 @@
 //
 
 import Foundation
-<<<<<<< HEAD
-import secp256k1Swift
-=======
->>>>>>> 5f114852
+import web3
 
 /// Defines a type that is used by a ``Client`` to sign keys and messages.
 ///
@@ -41,7 +38,7 @@
 
 		let digest = try Signature.ethHash(signatureText)
 		let recoveredKey = try KeyUtil.recoverPublicKey(message: digest, signature: signature.rawData)
-		let address = KeyUtil.generateAddress(from: recoveredKey).toChecksumAddress()
+		let address = KeyUtil.generateAddress(from: Data(recoveredKey.web3.bytesFromHex ?? [])).toChecksumAddress()
 
 		var authorized = PublicKey()
 		authorized.secp256K1Uncompressed = slimKey.secp256K1Uncompressed
